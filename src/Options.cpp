--- conflicted
+++ resolved
@@ -155,21 +155,19 @@
 
         po::notify(variables_map);
 
-<<<<<<< HEAD
+        has_border_color_     = hasOptionValue(variables_map, "border-color");
+        has_background_color_ = hasOptionValue(variables_map, "background-color");
+        has_waveform_color_   = hasOptionValue(variables_map, "waveform-color");
+        has_axis_label_color_ = hasOptionValue(variables_map, "axis-label-color");
+
         if (bits_ != 8 && bits_ != 16) {
             error_stream << "Invalid bits: must be either 8 or 16\n";
             success = false;
         }
-=======
-        has_border_color_     = hasOptionValue(variables_map, "border-color");
-        has_background_color_ = hasOptionValue(variables_map, "background-color");
-        has_waveform_color_   = hasOptionValue(variables_map, "waveform-color");
-        has_axis_label_color_ = hasOptionValue(variables_map, "axis-label-color");
     }
     catch (std::runtime_error& e) {
         reportError(e);
         success = false;
->>>>>>> 4e78b3d2
     }
     catch (const po::error& e) {
         reportError(e);
